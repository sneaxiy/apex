--- conflicted
+++ resolved
@@ -6,12 +6,7 @@
 from .opt import OptimWrapper
 from .scaler import LossScaler
 from ._amp_state import _amp_state, master_params, maybe_print
-<<<<<<< HEAD
-=======
-from ..fp16_utils import FP16_Optimizer as FP16_Optimizer_general
-from ..optimizers import FP16_Optimizer as FP16_Optimizer_for_fused
 from ..parallel.LARC import LARC
->>>>>>> e6eec3ba
 
 
 # There's no reason to expose the notion of a "handle". Everything can happen through amp.* calls.
